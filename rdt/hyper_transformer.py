--- conflicted
+++ resolved
@@ -13,17 +13,11 @@
 
         self.transformers = {}  # key=(table_name, col_name) val=transformer
 
-<<<<<<< HEAD
         if not meta_file:
             raise ValueError("'meta_file' argument is needed to use HyperTransformer")
 
         self.table_dict = utils.get_table_dict(meta_file)
         self.transformers_dict = utils.get_transformers_dict(meta_file)
-=======
-        if meta_file is not None:
-            self.table_dict = utils.get_table_dict(meta_file)
-            self.transformers_dict = utils.get_transformers_dict(meta_file)
->>>>>>> 62deff07
 
     def get_class(self, class_name):
         """ Gets class object of transformer from class name """
