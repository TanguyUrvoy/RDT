--- conflicted
+++ resolved
@@ -86,15 +86,8 @@
         new_val = norm.rvs(mean, std)
         return new_val
 
-<<<<<<< HEAD
-    def get_reverse_cat(self, col):
+    def get_reverse_cat(self, col_name):
         """Returns a converter that takes in a value and turns it back into a category."""
-=======
-    def get_reverse_cat(self, col_name):
-        '''Returns a converter that takes in a value and turns
-        it back into a category
-        '''
->>>>>>> a57276ba
 
         def reverse_cat(x):
             res = None
