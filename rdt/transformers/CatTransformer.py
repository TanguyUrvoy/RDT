--- conflicted
+++ resolved
@@ -19,8 +19,9 @@
 
         col_meta = col_meta or self.col_meta
         self.check_data_type(col_meta)
+        self.col_name = col_meta['name']
 
-        column = col.replace({np.nan: np.inf})
+        column = col[self.col_name].replace({np.nan: np.inf})
         self.probability_map = column.groupby(column).count().rename({np.inf: None}).to_dict()
         # next set probability ranges on interval [0,1]
         cur = 0
@@ -51,12 +52,6 @@
         self.check_data_type(col_meta)
 
         out = pd.DataFrame()
-<<<<<<< HEAD
-        col_name = col_meta['name']
-=======
-        self.col_name = col_meta['name']
-        self.get_probability_map(col)
->>>>>>> 39ba4b43
 
         # Make sure all nans are handled the same by replacing with None
         column = col[self.col_name].replace({np.nan: None})
@@ -123,23 +118,4 @@
             if res is None:
                 return list(self.probability_map.keys())[0]
 
-<<<<<<< HEAD
-        return reverse_cat
-=======
-        return reverse_cat
-
-    def get_probability_map(self, col):
-        """Maps each unique value to probability of seeing it."""
-        column = col[self.col_name].replace({np.nan: np.inf})
-        self.probability_map = column.groupby(column).count().rename({np.inf: None}).to_dict()
-        # next set probability ranges on interval [0,1]
-        cur = 0
-        num_vals = len(col)
-        for val in self.probability_map:
-            prob = self.probability_map[val] / num_vals
-            interval = (cur, cur + prob)
-            cur = cur + prob
-            mean = np.mean(interval)
-            std = (interval[1] - interval[0]) / 6
-            self.probability_map[val] = (interval, mean, std)
->>>>>>> 39ba4b43
+        return reverse_cat