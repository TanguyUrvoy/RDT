#!/usr/bin/env python
# -*- coding: utf-8 -*-

"""The setup script."""

from setuptools import setup, find_packages

with open('README.md') as readme_file:
    readme = readme_file.read()

with open('HISTORY.md') as history_file:
    history = history_file.read()

requirements = [
    'Click>=6.0',
    'boto3==1.4.7',
    'numpy==1.13.1',
    'pandas==0.22.0',
<<<<<<< HEAD
    'scipy==0.19.1',
    'scikit-learn==0.19.1'
=======
    'scipy==0.19.1'
>>>>>>> f8d7c332
]

setup_requirements = ['pytest-runner', ]

tests_require = [
    'pytest',
    'coverage>=4.5.1',
    'pytest>=3.4.2',
    'pytest-runner>=2.11.1',
    'tox>=2.9.1'
]

setup(
    author="MIT Data To AI Lab",
    author_email='dailabmit@gmail.com',
    classifiers=[
        'Development Status :: 2 - Pre-Alpha',
        'Intended Audience :: Developers',
        'License :: OSI Approved :: MIT License',
        'Natural Language :: English',
        'Programming Language :: Python :: 3',
        'Programming Language :: Python :: 3.5',
        'Programming Language :: Python :: 3.6',
    ],
    description="A repository with reversible data transforms",
    extras_require={
        'test': tests_require,
    },
    install_requires=requirements,
    license="MIT license",
    long_description=readme + '\n\n' + history,
    long_description_content_type='text/markdown',
    include_package_data=True,
    keywords='rdt',
    name='rdt',
    packages=find_packages(include=['rdt', 'rdt.*']),
    python_requires='>=3.5',
    setup_requires=setup_requirements,
    test_suite='tests',
<<<<<<< HEAD
    tests_require=tests_require,
    url='https://github.com/HDI-Project/rdt',
=======
    tests_require=test_requirements,
    url='https://github.com/HDI-Project/RDT',
>>>>>>> f8d7c332
    version='0.1.0',
    zip_safe=False,
)<|MERGE_RESOLUTION|>--- conflicted
+++ resolved
@@ -16,12 +16,7 @@
     'boto3==1.4.7',
     'numpy==1.13.1',
     'pandas==0.22.0',
-<<<<<<< HEAD
-    'scipy==0.19.1',
-    'scikit-learn==0.19.1'
-=======
     'scipy==0.19.1'
->>>>>>> f8d7c332
 ]
 
 setup_requirements = ['pytest-runner', ]
@@ -61,13 +56,8 @@
     python_requires='>=3.5',
     setup_requires=setup_requirements,
     test_suite='tests',
-<<<<<<< HEAD
     tests_require=tests_require,
-    url='https://github.com/HDI-Project/rdt',
-=======
-    tests_require=test_requirements,
     url='https://github.com/HDI-Project/RDT',
->>>>>>> f8d7c332
     version='0.1.0',
     zip_safe=False,
 )